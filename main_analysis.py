--- conflicted
+++ resolved
@@ -32,11 +32,7 @@
     daily_message_count_by_date = Counter()  # Added for daily activity
     hourly_message_count = Counter()
     daily_message_count_by_weekday = Counter()  # Count messages per day of the week (0=Monday, 6=Sunday)
-<<<<<<< HEAD
-    monthly_activity_by_user = defaultdict(lambda: Counter())
-=======
     monthly_activity_by_user = defaultdict(lambda: Counter())  # For user monthly activity heatmap
->>>>>>> 7e013c71
     total_response_time_seconds = 0
     response_count = 0
     interaction_matrix = defaultdict(lambda: defaultdict(int))
@@ -53,11 +49,7 @@
     user_last_message = {}
     last_date_str = None  # Changed from last_date
     current_convo_start = True
-<<<<<<< HEAD
-    all_months = set()
-=======
     all_months = set()  # Keep track of all months present in the chat
->>>>>>> 7e013c71
 
     # Track the first and latest message timestamps
     first_message_timestamp = messages_data[0][0] if messages_data else None
@@ -133,17 +125,10 @@
         # Populate User Monthly Activity
         month_str = timestamp.strftime('%Y-%m')
         monthly_activity_by_user[sender][month_str] += 1
-<<<<<<< HEAD
-        all_months.add(month_str)
-
-        # Count messages per day of the week
-        day_of_week = timestamp.weekday()
-=======
         all_months.add(month_str)  # Add month to the set
 
         # Count messages per day of the week
         day_of_week = timestamp.weekday()  # Still needed for weekday/weekend avg
->>>>>>> 7e013c71
         daily_message_count_by_weekday[day_of_week] += 1
 
     # Final check for the last monologue streak after the loop
@@ -201,16 +186,6 @@
 
     # Format user monthly activity for Nivo heatmap
     nivo_user_monthly_activity = []
-<<<<<<< HEAD
-    sorted_months = sorted(list(all_months))
-    all_users_list = sorted(list(user_message_count.keys()))
-
-    for user in all_users_list:
-        user_data = []
-        user_month_counts = monthly_activity_by_user.get(user, Counter())
-        for month_str in sorted_months:
-            count = user_month_counts.get(month_str, 0)
-=======
     sorted_months = sorted(list(all_months))  # Ensure months are chronological
     all_users_list = sorted(list(user_message_count.keys()))  # Get all users sorted
 
@@ -219,7 +194,6 @@
         user_month_counts = monthly_activity_by_user.get(user, Counter())  # Get user's monthly counts or empty Counter
         for month_str in sorted_months:
             count = user_month_counts.get(month_str, 0)  # Get count for the month, default 0
->>>>>>> 7e013c71
             user_data.append({"x": month_str, "y": count})
         nivo_user_monthly_activity.append({"id": user, "data": user_data})
 
@@ -271,11 +245,7 @@
         "daily_activity": daily_activity,  # Changed from monthly_activity
         "average_response_time_minutes": average_response_time_minutes,
         "peak_hour": f"{peak_hour}:00 - {peak_hour + 1}:00" if isinstance(peak_hour, int) else peak_hour,
-<<<<<<< HEAD
-        "user_monthly_activity": nivo_user_monthly_activity,
-=======
         "user_monthly_activity": nivo_user_monthly_activity,  # Added user monthly activity
->>>>>>> 7e013c71
         "weekday_vs_weekend_avg": {
             "average_weekday_messages": average_weekday_messages,
             "average_weekend_messages": average_weekend_messages,
